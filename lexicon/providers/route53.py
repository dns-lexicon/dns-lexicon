--- conflicted
+++ resolved
@@ -102,14 +102,9 @@
     def __init__(self, config):
         """Initialize AWS Route 53 DNS provider."""
         super(Provider, self).__init__(config)
-<<<<<<< HEAD
         # Allow setting domain_id from the command line
-        self.domain_id = self._get_provider_option('zone_id') or None
-        self.private_zone = self._get_provider_option('private_zone')
-=======
-        self.domain_id = None
+        self.domain_id = self._get_provider_option("zone_id") or None
         self.private_zone = self._get_provider_option("private_zone")
->>>>>>> f4ca939b
         # instantiate the client
         self.r53_client = boto3.client(
             "route53",
