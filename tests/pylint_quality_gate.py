#!/usr/bin/env python
# -*- coding: utf-8 -*-
"""This scripts execute check Lexicon quality against a quality gate"""
import os
import sys

from pylint import lint


REPO_DIR = os.path.dirname(os.path.dirname(os.path.abspath(__file__)))
GLOBAL_NOTE_THRESHOLD = 8.16


def quality_gate(stats):
    """
    Trigger various performance metrics on code quality.
    Raise if these metrics do not match expectations.
    """
    quality_errors = False

    sys.stdout.write('=====================\n')
    sys.stdout.write('Quality gate results:\n')
    sys.stdout.write('=====================\n')

    if stats['fatal']:
        sys.stderr.write('1) Failure: {0} "fatal" issues have been found.\n'
                         .format(stats['fatal']))
        quality_errors = True
    else:
        sys.stdout.write('1) OK: No "fatal" issues have been found.\n')

    if stats['error']:
        sys.stderr.write('2) Failure: {0} "error" issues have been found.\n'
                         .format(stats['error']))
        quality_errors = True
    else:
        sys.stdout.write('2) OK. No "error" issues have been found.\n')

    if stats['global_note'] < GLOBAL_NOTE_THRESHOLD:
        sys.stderr.write('3) Failure: pylint global note is below threshold: {0} < {1}\n'
                         .format(stats['global_note'], GLOBAL_NOTE_THRESHOLD))
        quality_errors = True
    else:
        sys.stdout.write('3) OK: pylint global note is beyond threshold: {0} >= {1}\n'
                         .format(stats['global_note'], GLOBAL_NOTE_THRESHOLD))

    return 0 if not quality_errors else 1


def main():
    """Main process"""
    # Script is located two levels deep in the repository root (./tests/pylint_quality_gate.py)
    sys.stdout.write('===> Executing pylint ... <===\n')
<<<<<<< HEAD
    results = lint.Run(['lexicon', '--persistent=n'], None, False)
=======
    results = lint.Run([
        os.path.join(repo_dir, 'lexicon'),
        os.path.join(repo_dir, 'tests'),
        os.path.join(repo_dir, 'tests', 'providers'), '--persistent=n'], do_exit=False)
>>>>>>> fe94c074

    stats = results.linter.stats
    sys.exit(quality_gate(stats))


if __name__ == '__main__':
    main()<|MERGE_RESOLUTION|>--- conflicted
+++ resolved
@@ -51,14 +51,7 @@
     """Main process"""
     # Script is located two levels deep in the repository root (./tests/pylint_quality_gate.py)
     sys.stdout.write('===> Executing pylint ... <===\n')
-<<<<<<< HEAD
     results = lint.Run(['lexicon', '--persistent=n'], None, False)
-=======
-    results = lint.Run([
-        os.path.join(repo_dir, 'lexicon'),
-        os.path.join(repo_dir, 'tests'),
-        os.path.join(repo_dir, 'tests', 'providers'), '--persistent=n'], do_exit=False)
->>>>>>> fe94c074
 
     stats = results.linter.stats
     sys.exit(quality_gate(stats))
